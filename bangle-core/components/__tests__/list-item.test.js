--- conflicted
+++ resolved
@@ -54,14 +54,13 @@
 ];
 
 const testEditor = renderTestEditor({ specSheet, plugins });
-<<<<<<< HEAD
+
 const selectNodeAt = (view, pos) => {
   const tr = view.state.tr;
   view.dispatch(tr.setSelection(NodeSelection.create(tr.doc, pos)));
 };
-=======
 const keybindings = listItem.defaultKeys;
->>>>>>> 5433a337
+
 
 describe('Command: toggleList', () => {
   let updateDoc, editorView;
